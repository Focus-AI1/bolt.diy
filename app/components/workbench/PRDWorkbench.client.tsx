import React, { useEffect, useState, useRef, useCallback, useMemo } from 'react';
import { motion, type Variants, AnimatePresence } from 'framer-motion';
import { useStore } from '@nanostores/react';
import { workbenchStore } from '~/lib/stores/workbench';
import { prdEditorStore, registerManualEdit, saveEditorContent, updateContentProgrammatically, releaseUserEditLock, resetEditorState, initializeEditor, prdStreamingState } from '~/lib/stores/prdEditor';
import { classNames } from '~/utils/classNames';
import { cubicEasingFn } from '~/utils/easings';
import { IconButton } from '~/components/ui/IconButton';
import { createScopedLogger } from '~/utils/logger';
import { toast } from 'react-toastify';
import { useChatHistory, chatType } from '~/lib/persistence/useChatHistory';
import PRDTipTapEditor, { Editor, EditorToolbar } from '~/components/ui/PRD/PRDTipTapEditor';
import toolbarStyles from '~/components/ui/PRD/PRDToolbar.module.scss';
import {
    type PRDDocument,
    type PRDSection,
    cleanStreamingContent,
    parseEditablePRDMarkdown,
    generateFullMarkdown,
    parseHtmlToPrd,
    cleanHtml,
    cleanMarkdownFromTemplateLeakage
} from '~/components/ui/PRD/prdUtils';
import PRDStreamingIndicator from '../ui/PRD/PRDStreamingIndicator';

// Extend the PRDDocument type to include _source
interface ExtendedPRDDocument extends PRDDocument {
    _source?: string;
}

const logger = createScopedLogger('PRDWorkbench');

// Animation variants for the workbench panel
const workbenchVariants = {
  closed: {
    width: 0,
    transition: {
      duration: 0.2,
      ease: cubicEasingFn,
    },
  },
  open: {
    width: 'var(--workbench-width)',
    transition: {
      duration: 0.2,
      ease: cubicEasingFn,
    },
  },
} satisfies Variants;

// PRD Workbench component that displays the PRD document
const PRDWorkbench = () => {
  const showWorkbench = useStore(workbenchStore.showWorkbench);
  const streamingMarkdownContent = useStore(workbenchStore.streamingPRDContent);
  const isStreaming = useStore(prdStreamingState);
  
  // Use the prdEditorStore for state management
  const editorState = useStore(prdEditorStore);

  const [prdDocument, setPrdDocument] = useState<ExtendedPRDDocument | null>(null);
  const [editorContent, setEditorContent] = useState<string>('');
<<<<<<< HEAD
  const [hasUnsavedChanges, setHasUnsavedChanges] = useState(false);
  const [zoomLevel, setZoomLevel] = useState(1.0);
  const [isManuallyEdited, setIsManuallyEdited] = useState(false);
=======
  const [zoomLevel, setZoomLevel] = useState(1.2);
>>>>>>> 9fa50aec
  const [editMode, setEditMode] = useState(true); // Default to edit mode
  const [viewMode, setViewMode] = useState<'standard' | 'paper'>('standard'); // Add view mode state
  const contentRef = useRef<HTMLDivElement>(null);
  const editorContainerRef = useRef<HTMLDivElement>(null);
  const [editorInstance, setEditorInstance] = useState<Editor | null>(null);
  const initialMountRef = useRef(false);
  const domEventsAttachedRef = useRef(false);

  /**
   * CRITICAL FUNCTION: Loads PRD content from sessionStorage with safeguards to prevent content reversion.
   * 
   * This function is responsible for handling storage events and determining when to reload
   * content from storage vs. when to preserve the current editor state. It includes several
   * critical safeguards to prevent content loss during streaming updates.
   * 
   * @param ignoreIfManuallyEdited - If true, won't reload if there are unsaved manual edits
   */
  const loadPrdFromStorage = useCallback((ignoreIfManuallyEdited = true) => {
      try {
        // CRITICAL SAFEGUARD #1: Check for the prevent_reload flag
        // This flag is set by PRDChat.client.tsx during streaming updates to prevent content reversion
        // When this flag is present, we MUST NOT reload from storage as it would overwrite recent changes
        const preventReload = sessionStorage.getItem('prd_prevent_reload');
        if (preventReload === 'true') {
          logger.debug('Skipping PRD reload from storage due to prevent_reload flag');
          return;
        }

        const storedPRD = sessionStorage.getItem('current_prd');

        // Handle case where storage is empty
        if (!storedPRD) {
          // SAFEGUARD #2: Only clear state if not manually edited or if forced
          // This prevents accidental clearing of unsaved changes
          if (prdDocument !== null && (!editorState.isManuallyEdited || !ignoreIfManuallyEdited)) {
            logger.debug('sessionStorage empty or explicitly cleared, clearing PRD state.');
            setPrdDocument(null);
            setEditorContent(''); // Clear editor
            resetEditorState(); // Reset editor state
          }
          return;
        }

        const parsedPRD: ExtendedPRDDocument = JSON.parse(storedPRD);
        const isChatUpdate = parsedPRD._source === "chat_update";

        // CRITICAL SAFEGUARD #3: Protect unsaved manual edits
        // If the user has made manual edits with unsaved changes, we should not overwrite them
        // UNLESS the update is coming from chat (which means it should include those edits)
        if (ignoreIfManuallyEdited && editorState.isManuallyEdited && editorState.hasUnsavedChanges && !isChatUpdate) {
          logger.debug('Skipping PRD reload from storage due to unsaved manual edits');
          return;
        }
        
        // SAFEGUARD #4: Don't reload if we just saved
        // This prevents the brief flicker when saving
        if (ignoreIfManuallyEdited && editorState.isManuallyEdited && !editorState.hasUnsavedChanges) {
          logger.debug('Skipping PRD reload from storage after save');
          return;
        }

        // Basic validation
        if (parsedPRD && typeof parsedPRD.title === 'string' && Array.isArray(parsedPRD.sections)) {
           // Remove the _source attribute before setting the document state
           const { _source, ...prdWithoutSource } = parsedPRD;
           const newMarkdown = generateFullMarkdown(prdWithoutSource);
           
           // Update the editor state using the store
           if (updateContentProgrammatically(newMarkdown)) {
             setPrdDocument(prdWithoutSource);
             setEditorContent(newMarkdown);
           } else {
             logger.debug('Programmatic update blocked due to user edit lock');
           }
        }
      } catch (error) {
        logger.error('Error loading PRD from storage:', error);
      }
  }, [prdDocument, editorState.isManuallyEdited, editorState.hasUnsavedChanges]);

  // --- Effects ---

  // Load PRD from sessionStorage initially and when workbench becomes visible
  useEffect(() => {
    if (showWorkbench) {
      chatType.set('prd');
      logger.debug('Workbench visible: Chat type set to PRD, loading initial PRD.');
      // Don't ignore manual edits on initial load/show
      loadPrdFromStorage(false);
    }
  }, [showWorkbench, loadPrdFromStorage]);

  // Handle editor change with debounce
  const handleEditorChange = useCallback((content: string) => {
    if (isStreaming) return; // Don't process changes during streaming
    
    // Clean the content to remove any template string leakage
    const cleanedContent = cleanMarkdownFromTemplateLeakage(content);
    
    // Update the editor content in React state
    setEditorContent(cleanedContent);
    
    // Register the edit in the store
    registerManualEdit(cleanedContent);
  }, [isStreaming]);

  // Attach DOM-level event listeners to the editor for reliable edit detection
  const attachDomEventListeners = useCallback(() => {
    if (!editorInstance || domEventsAttachedRef.current) return;
    
    const editorDom = editorInstance.view.dom;
    
    // Use input event for immediate detection of changes
    editorDom.addEventListener('input', () => {
      if (isStreaming) return;
      
      // Get the current HTML content directly from the editor
      const currentContent = editorInstance.getHTML();
      
      // Register the manual edit
      registerManualEdit(currentContent);
    });
    
    // Use keyup event as a fallback
    editorDom.addEventListener('keyup', () => {
      if (isStreaming) return;
      
      // Get the current HTML content directly from the editor
      const currentContent = editorInstance.getHTML();
      
      // Register the manual edit
      registerManualEdit(currentContent);
    });
    
    // Mark as attached
    domEventsAttachedRef.current = true;
    logger.debug('DOM event listeners attached to editor');
  }, [editorInstance, isStreaming]);

  // Effect to attach DOM event listeners when editor is ready
  useEffect(() => {
    if (editorInstance && !domEventsAttachedRef.current) {
      attachDomEventListeners();
    }
  }, [editorInstance, attachDomEventListeners]);

  // Save the full PRD document
  const saveFullPrd = useCallback(() => {
    if (!editorInstance) return;
    
    try {
      // Get the current HTML content directly from the editor
      const currentContent = editorInstance.getHTML();
      
      // Clean the content to remove any template string leakage
      const cleanedHtml = cleanHtml(currentContent);
      
      // Parse the HTML back to PRD structure
      const updatedPrd = parseHtmlToPrd(cleanedHtml, prdDocument || {
        title: 'New PRD',
        description: '',
        sections: [],
        lastUpdated: new Date().toISOString()
      });
      
      // Update the lastUpdated timestamp
      updatedPrd.lastUpdated = new Date().toISOString();
      
      // First, update the document state in React
      setPrdDocument(updatedPrd);
      
      // Save the content in the editor store BEFORE updating session storage
      // This ensures the editor state is updated before any potential reloads
      saveEditorContent();
      
      // Save to session storage
      sessionStorage.setItem('current_prd', JSON.stringify(updatedPrd));
      
      // Update the workbench store timestamp
      workbenchStore.updatePRD();
      
      toast.success('PRD saved successfully');
    } catch (error) {
      logger.error('Error saving PRD:', error);
      toast.error('Failed to save PRD');
    }
  }, [editorInstance, prdDocument]);

  // Export logic (use current editorContent)
  const exportMarkdown = useCallback(() => {
    if (!prdDocument && !editorContent) { toast.error("No PRD loaded or content available."); return; }
    const titleForFilename = prdDocument?.title || 'prd';
    const blob = new Blob([editorContent], { type: 'text/markdown;charset=utf-8' });
    const url = URL.createObjectURL(blob);
    const a = document.createElement('a');
    a.href = url;
    a.download = `${titleForFilename.replace(/[^a-z0-9]/gi, '-').toLowerCase()}.md`;
    document.body.appendChild(a);
    a.click();
    document.body.removeChild(a);
    URL.revokeObjectURL(url);
  }, [prdDocument, editorContent]); // Depends on latest content

  const exportHtml = useCallback(() => {
    if (!editorInstance) { toast.error("Editor not ready for export."); return; }
    if (!prdDocument && !editorContent) { toast.error("No PRD loaded or content available."); return; }

    const editorHtml = editorInstance.getHTML();
    const cleanedContent = cleanHtml(editorHtml);
    const title = prdDocument?.title || 'PRD';
    const lastUpdated = prdDocument?.lastUpdated ? new Date(prdDocument.lastUpdated).toLocaleString() : 'N/A';

    const fullHtml = `<!DOCTYPE html>
<html lang="en">
<head>
 <meta charset="UTF-8">
 <meta name="viewport" content="width=device-width, initial-scale=1.0">
 <title>${title}</title>
 <style> body { font-family: sans-serif; line-height: 1.6; max-width: 800px; margin: 20px auto; padding: 15px; } h1, h2 { border-bottom: 1px solid #eee; padding-bottom: 5px; } /* Add more basic styles if needed */ </style>
</head>
<body>
 ${cleanedContent}
 <hr>
 <p style="font-size: 0.8em; color: #777;">Last updated: ${lastUpdated}</p>
</body>
</html>`;
    const blob = new Blob([fullHtml], { type: 'text/html;charset=utf-8' });
    const url = URL.createObjectURL(blob);
    const a = document.createElement('a');
    a.href = url;
    a.download = `${title.replace(/[^a-z0-9]/gi, '-').toLowerCase()}.html`;
    document.body.appendChild(a);
    a.click();
    document.body.removeChild(a);
    URL.revokeObjectURL(url);
  }, [prdDocument, editorInstance, editorContent]); // Depends on latest content

  // Effect to handle streaming state changes
  useEffect(() => {
    if (isStreaming) {
      // Update editor instance read-only state if it exists
      if (editorInstance) {
        editorInstance.setEditable(false);
      }
      
      logger.debug('Streaming started, disabling edit mode');
    } else {
      // Update editor instance read-only state if it exists
      if (editorInstance) {
        editorInstance.setEditable(true);
      }
      
      logger.debug('Streaming ended, enabling edit mode');
    }
  }, [isStreaming, editorInstance]);

  // Effect to handle streaming content updates
  useEffect(() => {
    if (streamingMarkdownContent) {
      try {
        const cleanedContent = cleanStreamingContent(streamingMarkdownContent);
        
        // Clean the content to remove any template string leakage
        const sanitizedContent = cleanMarkdownFromTemplateLeakage(cleanedContent);
        
        // Only update if we have meaningful content
        if (sanitizedContent.trim()) {
          // Update the editor content
          setEditorContent(sanitizedContent);
          
          // Don't register as a manual edit, but update the original content
          if (updateContentProgrammatically(sanitizedContent)) {
            // Parse the markdown to PRD structure
            const updatedPrd = parseEditablePRDMarkdown(sanitizedContent, prdDocument);
            if (updatedPrd) {
              // Add source marker to identify this as a chat update
              const prdWithSource: ExtendedPRDDocument = {
                ...updatedPrd,
                _source: 'chat_update'
              };
              
              // Save to session storage
              sessionStorage.setItem('current_prd', JSON.stringify(prdWithSource));
              
              // Update the document state
              setPrdDocument(updatedPrd);
            }
          } else {
            logger.debug('Streaming update blocked due to user edit lock');
          }
        }
      } catch (error) {
        logger.error('Error processing streaming content:', error);
      }
    }
  }, [streamingMarkdownContent, prdDocument]);

  // Effect to handle initial mount and sync with persisted editor state
  useEffect(() => {
    // Check if we have persisted editor state with content
    const editorState = prdEditorStore.get();
    
    if (editorState.currentContent) {
      logger.debug('Found persisted editor state with content, restoring');
      
      // Set the editor content from the persisted state
      setEditorContent(editorState.currentContent);
      
      // If we don't have a document yet, try to parse one from the content
      if (!prdDocument && editorState.currentContent) {
        try {
          const parsedDoc = parseEditablePRDMarkdown(editorState.currentContent, null);
          if (parsedDoc) {
            setPrdDocument(parsedDoc);
            logger.debug('Restored PRD document from persisted editor content');
          }
        } catch (error) {
          logger.error('Error parsing persisted editor content:', error);
        }
      }
    } else {
      // If no persisted state, load from storage
      loadPrdFromStorage(false);
    }
    
    // Clean up function to ensure editor state is saved when component unmounts
    return () => {
      // If we have unsaved changes, make sure they're persisted
      const currentState = prdEditorStore.get();
      if (currentState.hasUnsavedChanges && editorInstance) {
        // Get the latest content directly from the editor
        const latestContent = editorInstance.getHTML();
        prdEditorStore.setKey('currentContent', latestContent);
        logger.debug('Saved latest editor content to store on unmount');
      }
    };
  }, []);

  // Effect to initialize the editor when it's ready
  useEffect(() => {
    if (editorInstance && !initialMountRef.current) {
      // If we have persisted content, use that
      const state = prdEditorStore.get();
      
      if (state.currentContent) {
        // Editor already has content from the persisted state
        logger.debug('Editor initialized with persisted content');
      } else if (editorContent) {
        // Initialize with current content from React state
        initializeEditor(editorContent);
        logger.debug('Editor initialized with current content');
      }
      
      initialMountRef.current = true;
      
      // Attach DOM event listeners
      attachDomEventListeners();
    }
  }, [editorInstance, editorContent, attachDomEventListeners]);

  // Handle storage events (for cross-tab sync)
  const handleStorageChange = useCallback((event: StorageEvent) => {
    if (event.key === 'current_prd' && event.storageArea === sessionStorage) {
      // Check if reload is prevented (set by PRDChat during updates)
      const preventReload = sessionStorage.getItem('prd_prevent_reload') === 'true';
      if (preventReload) {
        logger.debug('Storage change detected but reload prevented by flag');
        return;
      }
      
      // If a chat stream is active, we primarily rely on the streamingMarkdownContent effect.
      // We might ignore storage events marked as 'chat_update' here to prevent double updates,
      // as the streaming effect will handle the final content update from the store.
      const isChatUpdate = event.newValue && event.newValue.includes('"_source":"chat_update"');
      const isForceReload = event.newValue && event.newValue.includes('"_forceReload":true');

      // Always process storage updates from chat, as they contain the authoritative full document
      if (isChatUpdate || isForceReload) {
        logger.debug('Chat update or force reload detected in storage - reloading PRD.');
        loadPrdFromStorage(false); // Force reload chat updates, ignoring manual edits
        return;
      }

      // For non-chat updates, respect manual edits
      logger.debug('sessionStorage changed externally, reloading PRD for workbench.');
      loadPrdFromStorage(true);
    }
  }, [loadPrdFromStorage]);

  useEffect(() => {
    window.addEventListener('storage', handleStorageChange);
    return () => {
      window.removeEventListener('storage', handleStorageChange);
    };
  }, [handleStorageChange]);

  // Load PRD from storage on initial mount
  useEffect(() => {
    loadPrdFromStorage(false); // Force load on initial mount
  }, [loadPrdFromStorage]);

  // Compute if we should show the editor
  const shouldShowEditor = useMemo(() => {
    return !!editorContent || !!prdDocument || isStreaming;
  }, [editorContent, prdDocument, isStreaming]);

  // Add component for document statistics and cursor position with modern design
  const DocumentStatistics = ({ editor }: { editor: Editor | null }) => {
    const [stats, setStats] = useState({ words: 0, chars: 0, lines: 0 });
    const [cursorPosition, setCursorPosition] = useState({ line: 1, col: 1 });
    
    const calculateStats = () => {
      if (!editor) return { words: 0, chars: 0, lines: 0 };
      
      const text = editor.getText();
      const words = text.trim() ? text.trim().split(/\s+/).length : 0;
      const chars = text.length;
      const lines = (text.match(/\n/g) || []).length + 1;
      
      return { words, chars, lines };
    };
    
    // Calculate cursor position (line and column)
    const calculateCursorPosition = () => {
      if (!editor) return { line: 1, col: 1 };
      
      const { from } = editor.state.selection;
      const text = editor.getText();
      
      // Calculate line number
      const textBefore = text.slice(0, from);
      const line = (textBefore.match(/\n/g) || []).length + 1;
      
      // Calculate column (accounting for tab characters)
      const lastNewline = textBefore.lastIndexOf('\n');
      const lineText = lastNewline >= 0 ? textBefore.slice(lastNewline + 1) : textBefore;
      const col = lineText.length + 1;
      
      return { line, col };
    };
    
    useEffect(() => {
      // Update on content change
      const updateHandler = () => {
        setStats(calculateStats());
      };
      
      // Update on selection change
      const selectionHandler = () => {
        setCursorPosition(calculateCursorPosition());
      };
      
      if (editor) {
        editor.on('update', updateHandler);
        editor.on('selectionUpdate', selectionHandler);
        
        // Initial calculation
        updateHandler();
        selectionHandler();
      }
      
      return () => {
        if (editor) {
          editor.off('update', updateHandler);
          editor.off('selectionUpdate', selectionHandler);
        }
      };
    }, [editor]);
    
    if (!editor) return null;
    
    return (
      <div className="flex items-center h-10 px-5 border-t border-b border-bolt-elements-borderColor text-sm text-bolt-elements-textSecondary font-mono bg-bolt-elements-background-depth-1">
        <div className="flex items-center gap-6">
          <div className="flex items-center gap-1.5" title="Word count">
            <div className="i-ph:text-aa text-base opacity-70" />
            <span>{stats.words} words</span>
          </div>
          <div className="flex items-center gap-1.5" title="Character count">
            <div className="i-ph:textbox text-base opacity-70" />
            <span>{stats.chars} chars</span>
          </div>
          <div className="flex items-center gap-1.5" title="Line count">
            <div className="i-ph:list-numbers text-base opacity-70" />
            <span>{stats.lines} lines</span>
          </div>
        </div>
        <div className="ml-auto flex items-center gap-1.5 px-3 py-1 rounded bg-bolt-elements-background-depth-2" title="Cursor position">
            <div className="i-ph:caret text-base opacity-70" />
            <span>Ln {cursorPosition.line}, Col {cursorPosition.col}</span>
        </div>
      </div>
    );
  };

  // --- Render ---

  if (!showWorkbench) return null;

  return (
    // Consistent styling with TicketWorkbench
    // Do not change this parent div styling
    <motion.div
      className="h-full border-l border-bolt-elements-borderColor flex-shrink-0 bg-bolt-elements-background-depth-0 overflow-hidden z-workbench rounded-tl-xl shadow-lg"
      variants={workbenchVariants}
      initial="closed"
      animate={showWorkbench ? 'open' : 'closed'}
      style={{
        position: 'fixed',
        right: 0,
        top: 'var(--header-height)',
        bottom: 0,
        height: 'calc(100vh - var(--header-height) - 4px)',
        width: 'var(--workbench-width)',
        marginTop: '4px',
        boxShadow: '0 0 20px rgba(0, 0, 0, 0.1)',
      }}
    >
      <div className="h-full flex flex-col">
        {/* Header */}
        <div className="flex justify-between items-center p-3 border-b border-bolt-elements-borderColor bg-bolt-elements-background-depth-1 flex-shrink-0">
          <div className="flex items-center">
            <h1 className="text-xl font-semibold text-bolt-elements-textPrimary ml-2">
              PRD Editor
            </h1>
            {editorState.hasUnsavedChanges && (
              <span className="ml-2 text-md text-bolt-elements-textTertiary">(Unsaved changes)</span>
            )}
          </div>
          {/* line numbers, words, chars, etc should go here from PRDTipTapEditor */}
          {/* Controls */}
          <div className="flex items-center gap-4">
            {/* Save Button - Prominently Displayed */}
            <button
              onClick={saveFullPrd}
              disabled={!editorState.hasUnsavedChanges || !editorInstance}
              className={classNames(
                "flex items-center justify-center gap-2 rounded-md transition-all duration-200 font-medium py-2 px-4 min-w-[90px]",
                editorState.hasUnsavedChanges && editorInstance
                  ? "bg-blue-600 hover:bg-blue-700 text-white shadow-md transform hover:scale-105"
                  : "bg-gray-200 dark:bg-gray-700 text-gray-400 dark:text-gray-500 cursor-not-allowed"
              )}
              title="Save PRD"
            >
              <div className="i-ph:floppy-disk w-5 h-5" />
              <span>Save</span>
            </button>
            
            {/* Other controls grouped */}
            <div className="flex items-center gap-1 border-l border-bolt-elements-borderColor pl-4">
              {/* Zoom */}
              <IconButton title="Zoom out" onClick={() => setZoomLevel(Math.max(0.5, zoomLevel - 0.1))} className="text-bolt-elements-textSecondary hover:text-bolt-elements-textPrimary disabled:opacity-50">
                <div className="i-ph:minus" />
              </IconButton>
              <span className="mx-2 text-sm text-bolt-elements-textSecondary">
                {Math.round(zoomLevel * 100)}%
              </span>
              <IconButton title="Zoom in" onClick={() => setZoomLevel(Math.min(2, zoomLevel + 0.1))} className="text-bolt-elements-textSecondary hover:text-bolt-elements-textPrimary disabled:opacity-50">
                <div className="i-ph:plus" />
              </IconButton>
              <IconButton title="Reset Zoom" onClick={() => setZoomLevel(1.2)} className="text-bolt-elements-textSecondary hover:text-bolt-elements-textPrimary ml-1 disabled:opacity-50">
                <div className="i-ph:frame-corners" />
              </IconButton>

              <div className="h-4 mx-2 border-r border-bolt-elements-borderColor"></div>
              
              {/* Export options */}
              <IconButton title="Export as HTML" onClick={exportHtml} disabled={(!editorContent && !prdDocument) || !editorInstance} className="text-bolt-elements-textSecondary hover:text-bolt-elements-textPrimary disabled:opacity-50">
                <div className="i-ph:file-html" />
              </IconButton>
              <IconButton title="Export as Markdown" onClick={exportMarkdown} disabled={(!editorContent && !prdDocument) || !editorInstance} className="text-bolt-elements-textSecondary hover:text-bolt-elements-textPrimary disabled:opacity-50 ml-1">
                <div className="i-ph:file-md" />
              </IconButton>
              
              {/* Close */}
              <IconButton title="Close PRD Workbench" onClick={() => workbenchStore.showWorkbench.set(false)} className="text-bolt-elements-textSecondary hover:text-bolt-elements-textPrimary ml-2">
                <div className="i-ph:x" />
              </IconButton>
            </div>
          </div>
        </div>

        {/* Editor Area */}
        <div className="flex-1 flex flex-col overflow-hidden h-full">
          {/* Streaming indicator - positioned at the top of content area */}
          {isStreaming && (
            <div className="w-full bg-bolt-elements-background-depth-1 border-b border-bolt-elements-borderColor flex-shrink-0">
              <PRDStreamingIndicator />
            </div>
          )}
          
          {/* Fixed Editor Toolbar - only visible when NOT streaming */}
          {editorInstance && !isStreaming && (
            <div className={toolbarStyles.fixedToolbar}>
              <EditorToolbar editor={editorInstance} readOnly={false} />
            </div>
          )}
          
           {/* Editor Content Area - with proper spacing to account for fixed toolbar */}
           <div ref={contentRef} className="flex-1 overflow-auto bg-bolt-elements-background-depth-2 p-4 md:p-6 pt-1">
             {/* Use simpler condition: show editor if content/doc exists OR chat is loading */}
             {shouldShowEditor ? (
              <div className="w-full max-w-4xl mx-auto">
                <div
                  ref={editorContainerRef}
                  className={classNames(
                    "bg-white dark:bg-gray-900 rounded shadow-lg transition-all w-full mb-6",
                    isStreaming ? "opacity-90" : "",
                    viewMode === 'paper' ? "paper-container" : ""
                  )}
                   style={{ transform: `scale(${zoomLevel})`, transformOrigin: 'top center', minHeight: 'calc(100% - 2rem)' }}
                >
                  <PRDTipTapEditor
                    content={editorContent}
                    onChange={handleEditorChange}
                    readOnly={isStreaming}
                    className={classNames(
                      "w-full flex flex-col",
                      viewMode === 'paper' ? 'paperStyle' : ''
                    )}
                    placeholder={isStreaming ? "Generating PRD..." : "Start writing your PRD..."}
                    onEditorReady={setEditorInstance}
                  />
                </div>
              </div>
            ) : (
              <div></div>
            )}
          </div>
        </div>
        {/* Document statistics with modern design */}
        {editorInstance && <DocumentStatistics editor={editorInstance} />}
      </div>
    </motion.div>
  );
};

export default PRDWorkbench;<|MERGE_RESOLUTION|>--- conflicted
+++ resolved
@@ -59,13 +59,8 @@
 
   const [prdDocument, setPrdDocument] = useState<ExtendedPRDDocument | null>(null);
   const [editorContent, setEditorContent] = useState<string>('');
-<<<<<<< HEAD
   const [hasUnsavedChanges, setHasUnsavedChanges] = useState(false);
   const [zoomLevel, setZoomLevel] = useState(1.0);
-  const [isManuallyEdited, setIsManuallyEdited] = useState(false);
-=======
-  const [zoomLevel, setZoomLevel] = useState(1.2);
->>>>>>> 9fa50aec
   const [editMode, setEditMode] = useState(true); // Default to edit mode
   const [viewMode, setViewMode] = useState<'standard' | 'paper'>('standard'); // Add view mode state
   const contentRef = useRef<HTMLDivElement>(null);
